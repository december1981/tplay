--- conflicted
+++ resolved
@@ -37,13 +37,10 @@
 youtube_dl = "0.8.0"
 tempfile = "3.5.0"
 url = "2.3.1"
-<<<<<<< HEAD
 serde_json = "1.0.96"
 ffmpeg-next = "6.0.0"
 mpv = "0.2.3"
-=======
 crossbeam-channel = "0.5.8"
->>>>>>> 700415e6
 
 [dev-dependencies]
 reqwest = { version = "0.11.6", features = ["blocking"] }
